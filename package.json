--- conflicted
+++ resolved
@@ -1,10 +1,6 @@
 {
   "name": "webpack",
-<<<<<<< HEAD
   "version": "5.0.0-alpha.10",
-=======
-  "version": "4.29.5",
->>>>>>> 073813f1
   "author": "Tobias Koppers @sokra",
   "description": "Packs CommonJs/AMD modules for the browser. Allows to split your codebase into multiple bundles, which can be loaded on demand. Support loaders to preprocess files, i.e. json, jsx, es7, css, less, ... and your custom stuff.",
   "license": "MIT",
