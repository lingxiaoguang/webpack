--- conflicted
+++ resolved
@@ -738,15 +738,9 @@
 `;
 
 exports[`StatsTestCases should print correct stats for filter-warnings 1`] = `
-<<<<<<< HEAD
-"Hash: d758e26c53bb977e225bd758e26c53bb977e225bd758e26c53bb977e225bd758e26c53bb977e225bd758e26c53bb977e225bd758e26c53bb977e225bd758e26c53bb977e225bd758e26c53bb977e225bd758e26c53bb977e225bd758e26c53bb977e225bd758e26c53bb977e225bd758e26c53bb977e225bd758e26c53bb977e225b
+"Hash: b0ea0f870bca684112f8b0ea0f870bca684112f8b0ea0f870bca684112f8b0ea0f870bca684112f8b0ea0f870bca684112f8b0ea0f870bca684112f8b0ea0f870bca684112f8b0ea0f870bca684112f8b0ea0f870bca684112f8b0ea0f870bca684112f8b0ea0f870bca684112f8b0ea0f870bca684112f8b0ea0f870bca684112f8
 Child undefined:
-    Hash: d758e26c53bb977e225b
-=======
-"Hash: 38a5b45c063508b3162538a5b45c063508b3162538a5b45c063508b3162538a5b45c063508b3162538a5b45c063508b3162538a5b45c063508b3162538a5b45c063508b3162538a5b45c063508b3162538a5b45c063508b3162538a5b45c063508b3162538a5b45c063508b3162538a5b45c063508b3162538a5b45c063508b31625
-Child undefined:
-    Hash: 38a5b45c063508b31625
->>>>>>> d45bec35
+    Hash: b0ea0f870bca684112f8
     Time: Xms
     Built at: Thu Jan 01 1970 00:00:00 GMT
         Asset      Size  Chunks             Chunk Names
@@ -776,77 +770,49 @@
     WARNING in Terser Plugin: Dropping unused function someRemoteUnUsedFunction5 [./a.js:7,0]
 
 Child Terser:
-<<<<<<< HEAD
-    Hash: d758e26c53bb977e225b
-=======
-    Hash: 38a5b45c063508b31625
->>>>>>> d45bec35
+    Hash: b0ea0f870bca684112f8
     Time: Xms
     Built at: Thu Jan 01 1970 00:00:00 GMT
         Asset      Size  Chunks             Chunk Names
     bundle.js  1.32 KiB   {179}  [emitted]  main
     Entrypoint main = bundle.js
 Child /Terser/:
-<<<<<<< HEAD
-    Hash: d758e26c53bb977e225b
-=======
-    Hash: 38a5b45c063508b31625
->>>>>>> d45bec35
+    Hash: b0ea0f870bca684112f8
     Time: Xms
     Built at: Thu Jan 01 1970 00:00:00 GMT
         Asset      Size  Chunks             Chunk Names
     bundle.js  1.32 KiB   {179}  [emitted]  main
     Entrypoint main = bundle.js
 Child warnings => true:
-<<<<<<< HEAD
-    Hash: d758e26c53bb977e225b
-=======
-    Hash: 38a5b45c063508b31625
->>>>>>> d45bec35
+    Hash: b0ea0f870bca684112f8
     Time: Xms
     Built at: Thu Jan 01 1970 00:00:00 GMT
         Asset      Size  Chunks             Chunk Names
     bundle.js  1.32 KiB   {179}  [emitted]  main
     Entrypoint main = bundle.js
 Child [Terser]:
-<<<<<<< HEAD
-    Hash: d758e26c53bb977e225b
-=======
-    Hash: 38a5b45c063508b31625
->>>>>>> d45bec35
+    Hash: b0ea0f870bca684112f8
     Time: Xms
     Built at: Thu Jan 01 1970 00:00:00 GMT
         Asset      Size  Chunks             Chunk Names
     bundle.js  1.32 KiB   {179}  [emitted]  main
     Entrypoint main = bundle.js
 Child [/Terser/]:
-<<<<<<< HEAD
-    Hash: d758e26c53bb977e225b
-=======
-    Hash: 38a5b45c063508b31625
->>>>>>> d45bec35
+    Hash: b0ea0f870bca684112f8
     Time: Xms
     Built at: Thu Jan 01 1970 00:00:00 GMT
         Asset      Size  Chunks             Chunk Names
     bundle.js  1.32 KiB   {179}  [emitted]  main
     Entrypoint main = bundle.js
 Child [warnings => true]:
-<<<<<<< HEAD
-    Hash: d758e26c53bb977e225b
-=======
-    Hash: 38a5b45c063508b31625
->>>>>>> d45bec35
+    Hash: b0ea0f870bca684112f8
     Time: Xms
     Built at: Thu Jan 01 1970 00:00:00 GMT
         Asset      Size  Chunks             Chunk Names
     bundle.js  1.32 KiB   {179}  [emitted]  main
     Entrypoint main = bundle.js
 Child should not filter:
-<<<<<<< HEAD
-    Hash: d758e26c53bb977e225b
-=======
-    Hash: 38a5b45c063508b31625
->>>>>>> d45bec35
+    Hash: b0ea0f870bca684112f8
     Time: Xms
     Built at: Thu Jan 01 1970 00:00:00 GMT
         Asset      Size  Chunks             Chunk Names
@@ -876,11 +842,7 @@
     WARNING in Terser Plugin: Dropping unused function someRemoteUnUsedFunction5 [./a.js:7,0]
 
 Child /should not filter/:
-<<<<<<< HEAD
-    Hash: d758e26c53bb977e225b
-=======
-    Hash: 38a5b45c063508b31625
->>>>>>> d45bec35
+    Hash: b0ea0f870bca684112f8
     Time: Xms
     Built at: Thu Jan 01 1970 00:00:00 GMT
         Asset      Size  Chunks             Chunk Names
@@ -910,11 +872,7 @@
     WARNING in Terser Plugin: Dropping unused function someRemoteUnUsedFunction5 [./a.js:7,0]
 
 Child warnings => false:
-<<<<<<< HEAD
-    Hash: d758e26c53bb977e225b
-=======
-    Hash: 38a5b45c063508b31625
->>>>>>> d45bec35
+    Hash: b0ea0f870bca684112f8
     Time: Xms
     Built at: Thu Jan 01 1970 00:00:00 GMT
         Asset      Size  Chunks             Chunk Names
@@ -944,11 +902,7 @@
     WARNING in Terser Plugin: Dropping unused function someRemoteUnUsedFunction5 [./a.js:7,0]
 
 Child [should not filter]:
-<<<<<<< HEAD
-    Hash: d758e26c53bb977e225b
-=======
-    Hash: 38a5b45c063508b31625
->>>>>>> d45bec35
+    Hash: b0ea0f870bca684112f8
     Time: Xms
     Built at: Thu Jan 01 1970 00:00:00 GMT
         Asset      Size  Chunks             Chunk Names
@@ -978,11 +932,7 @@
     WARNING in Terser Plugin: Dropping unused function someRemoteUnUsedFunction5 [./a.js:7,0]
 
 Child [/should not filter/]:
-<<<<<<< HEAD
-    Hash: d758e26c53bb977e225b
-=======
-    Hash: 38a5b45c063508b31625
->>>>>>> d45bec35
+    Hash: b0ea0f870bca684112f8
     Time: Xms
     Built at: Thu Jan 01 1970 00:00:00 GMT
         Asset      Size  Chunks             Chunk Names
@@ -1012,11 +962,7 @@
     WARNING in Terser Plugin: Dropping unused function someRemoteUnUsedFunction5 [./a.js:7,0]
 
 Child [warnings => false]:
-<<<<<<< HEAD
-    Hash: d758e26c53bb977e225b
-=======
-    Hash: 38a5b45c063508b31625
->>>>>>> d45bec35
+    Hash: b0ea0f870bca684112f8
     Time: Xms
     Built at: Thu Jan 01 1970 00:00:00 GMT
         Asset      Size  Chunks             Chunk Names
@@ -3539,11 +3485,7 @@
 `;
 
 exports[`StatsTestCases should print correct stats for warnings-terser 1`] = `
-<<<<<<< HEAD
-"Hash: 9076e8ea29324dd6459e
-=======
-"Hash: 282776f3c58febaa8217
->>>>>>> d45bec35
+"Hash: c47fdd999f1a10b40d83
 Time: Xms
 Built at: Thu Jan 01 1970 00:00:00 GMT
     Asset      Size  Chunks             Chunk Names
