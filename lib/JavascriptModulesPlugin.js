/*
	MIT License http://www.opensource.org/licenses/mit-license.php
	Author Tobias Koppers @sokra
*/

"use strict";

const { ConcatSource } = require("webpack-sources");
const HotUpdateChunk = require("./HotUpdateChunk");
const JavascriptGenerator = require("./JavascriptGenerator");
const JavascriptParser = require("./JavascriptParser");
const Template = require("./Template");
const { compareModulesByIdOrIdentifier } = require("./util/comparators");
const createHash = require("./util/createHash");

/** @typedef {import("webpack-sources").Source} Source */
/** @typedef {import("./Chunk")} Chunk */
/** @typedef {import("./ChunkGraph")} ChunkGraph */
/** @typedef {import("./ChunkTemplate")} ChunkTemplate */
/** @typedef {import("./Compilation")} Compilation */
/** @typedef {import("./Compiler")} Compiler */
/** @typedef {import("./Module")} Module */
/** @typedef {import("./ModuleTemplate")} ModuleTemplate */
/** @typedef {import("./ModuleTemplate").RenderContext} RenderContext */
/** @typedef {import("./RuntimeTemplate")} RuntimeTemplate */

/**
 * @param {Chunk} chunk a chunk
 * @param {ChunkGraph} chunkGraph the chunk graph
 * @returns {boolean} true, when a JS file is needed for this chunk
 */
const chunkHasJs = (chunk, chunkGraph) => {
	if (chunkGraph.getNumberOfEntryModules(chunk) > 0) return true;

	for (const module of chunkGraph.getChunkModulesIterable(chunk)) {
		if (module.getSourceTypes().has("javascript")) {
			return true;
		}
	}
	return false;
};

class JavascriptModulesPlugin {
	/**
	 * @param {Compiler} compiler webpack compiler
	 * @returns {void}
	 */
	apply(compiler) {
		compiler.hooks.compilation.tap(
			"JavascriptModulesPlugin",
			(compilation, { normalModuleFactory }) => {
				const moduleGraph = compilation.moduleGraph;
				normalModuleFactory.hooks.createParser
					.for("javascript/auto")
					.tap("JavascriptModulesPlugin", options => {
						return new JavascriptParser(options, "auto");
					});
				normalModuleFactory.hooks.createParser
					.for("javascript/dynamic")
					.tap("JavascriptModulesPlugin", options => {
						return new JavascriptParser(options, "script");
					});
				normalModuleFactory.hooks.createParser
					.for("javascript/esm")
					.tap("JavascriptModulesPlugin", options => {
						return new JavascriptParser(options, "module");
					});
				normalModuleFactory.hooks.createGenerator
					.for("javascript/auto")
					.tap("JavascriptModulesPlugin", () => {
						return new JavascriptGenerator();
					});
				normalModuleFactory.hooks.createGenerator
					.for("javascript/dynamic")
					.tap("JavascriptModulesPlugin", () => {
						return new JavascriptGenerator();
					});
				normalModuleFactory.hooks.createGenerator
					.for("javascript/esm")
					.tap("JavascriptModulesPlugin", () => {
						return new JavascriptGenerator();
					});
				compilation.mainTemplate.hooks.renderManifest.tap(
					"JavascriptModulesPlugin",
					(result, options) => {
						const chunk = options.chunk;
						const hash = options.hash;
						const outputOptions = options.outputOptions;
						const moduleTemplates = options.moduleTemplates;
						const dependencyTemplates = options.dependencyTemplates;

						const filenameTemplate =
							chunk.filenameTemplate || outputOptions.filename;

						result.push({
							render: () =>
								compilation.mainTemplate.render(moduleTemplates.javascript, {
									hash,
									chunk,
									dependencyTemplates,
									runtimeTemplate: options.runtimeTemplate,
									moduleGraph: options.moduleGraph,
									chunkGraph: options.chunkGraph
								}),
							filenameTemplate,
							pathOptions: {
								chunk,
								contentHashType: "javascript"
							},
							identifier: `chunk${chunk.id}`,
							hash: chunk.hash
						});
						return result;
					}
				);
				compilation.mainTemplate.hooks.modules.tap(
					"JavascriptModulesPlugin",
					(source, moduleTemplate, renderContext) => {
						return Template.renderChunkModules(
							renderContext,
							m => m.getSourceTypes().has("javascript"),
							moduleTemplate,
							"/******/ "
						);
					}
				);
				compilation.chunkTemplate.hooks.renderManifest.tap(
					"JavascriptModulesPlugin",
					(result, options) => {
						const chunk = options.chunk;
						const chunkGraph = options.chunkGraph;
						const hotUpdateChunk =
							chunk instanceof HotUpdateChunk ? chunk : null;
						const outputOptions = options.outputOptions;
						const moduleTemplates = options.moduleTemplates;
						const dependencyTemplates = options.dependencyTemplates;

						if (!hotUpdateChunk && !chunkHasJs(chunk, chunkGraph)) {
							return result;
						}

						let filenameTemplate;
						if (hotUpdateChunk) {
							filenameTemplate = outputOptions.hotUpdateChunkFilename;
						} else if (chunk.filenameTemplate) {
							filenameTemplate = chunk.filenameTemplate;
						} else if (chunk.isOnlyInitial()) {
							filenameTemplate = outputOptions.filename;
						} else {
							filenameTemplate = outputOptions.chunkFilename;
						}

						result.push({
							render: () =>
								this.renderJavascript(
									compilation,
									compilation.chunkTemplate,
									moduleTemplates.javascript,
									{
										chunk,
										dependencyTemplates,
										runtimeTemplate: compilation.runtimeTemplate,
										moduleGraph,
										chunkGraph: compilation.chunkGraph
									}
								),
							filenameTemplate,
							pathOptions: {
								hash: options.hash,
								chunk,
								contentHashType: "javascript"
							},
							identifier: `chunk${chunk.id}`,
							hash: chunk.hash
						});

						return result;
					}
				);
				compilation.hooks.contentHash.tap("JavascriptModulesPlugin", chunk => {
					const {
						chunkGraph,
						moduleGraph,
						runtimeTemplate,
						outputOptions: {
							hashSalt,
							hashDigest,
							hashDigestLength,
							hashFunction
						}
					} = compilation;
					const hotUpdateChunk = chunk instanceof HotUpdateChunk ? chunk : null;
					const hash = createHash(hashFunction);
					if (hashSalt) hash.update(hashSalt);
					const template = chunk.hasRuntime()
						? compilation.mainTemplate
						: compilation.chunkTemplate;
					hash.update(`${chunk.id} `);
					hash.update(chunk.ids ? chunk.ids.join(",") : "");
					template.updateHashForChunk(hash, chunk, {
						chunkGraph,
						moduleGraph,
						runtimeTemplate
					});
					for (const m of chunkGraph.getOrderedChunkModulesIterable(
						chunk,
						compareModulesByIdOrIdentifier(chunkGraph)
					)) {
						if (m.getSourceTypes().has("javascript")) {
							hash.update(chunkGraph.getModuleHash(m));
						}
					}
<<<<<<< HEAD
					if (hotUpdateChunk) {
						hash.update(JSON.stringify(hotUpdateChunk.removedModules));
					}
					chunk.contentHash.javascript = hash
						.digest(hashDigest)
						.substr(0, hashDigestLength);
=======
					const digest = /** @type {string} */ (hash.digest(hashDigest));
					chunk.contentHash.javascript = digest.substr(0, hashDigestLength);
>>>>>>> 95d21bb3
				});
			}
		);
	}

	/**
	 * @param {Compilation} compilation the compilation
	 * @param {ChunkTemplate} chunkTemplate the chunk template
	 * @param {ModuleTemplate} moduleTemplate the module template
	 * @param {RenderContext} renderContext the render context
	 * @returns {Source} the rendered source
	 */
	renderJavascript(compilation, chunkTemplate, moduleTemplate, renderContext) {
		const chunk = renderContext.chunk;
		const moduleSources = Template.renderChunkModules(
			renderContext,
			m => m.getSourceTypes().has("javascript"),
			moduleTemplate
		);
		const core = chunkTemplate.hooks.modules.call(
			moduleSources,
			moduleTemplate,
			renderContext
		);
		let source = chunkTemplate.hooks.render.call(
			core,
			moduleTemplate,
			renderContext
		);
		if (renderContext.chunkGraph.getNumberOfEntryModules(chunk) > 0) {
			source = chunkTemplate.hooks.renderWithEntry.call(source, chunk);
		}
		chunk.rendered = true;
		return new ConcatSource(source, ";");
	}
}

module.exports = JavascriptModulesPlugin;
module.exports.chunkHasJs = chunkHasJs;<|MERGE_RESOLUTION|>--- conflicted
+++ resolved
@@ -210,17 +210,11 @@
 							hash.update(chunkGraph.getModuleHash(m));
 						}
 					}
-<<<<<<< HEAD
 					if (hotUpdateChunk) {
 						hash.update(JSON.stringify(hotUpdateChunk.removedModules));
 					}
-					chunk.contentHash.javascript = hash
-						.digest(hashDigest)
-						.substr(0, hashDigestLength);
-=======
 					const digest = /** @type {string} */ (hash.digest(hashDigest));
 					chunk.contentHash.javascript = digest.substr(0, hashDigestLength);
->>>>>>> 95d21bb3
 				});
 			}
 		);
