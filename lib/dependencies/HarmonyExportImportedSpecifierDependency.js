--- conflicted
+++ resolved
@@ -195,13 +195,8 @@
 		const result = new Set();
 		// try to learn impossible exports from other star exports with provided exports
 		for(const otherStarExport of this.otherStarExports) {
-<<<<<<< HEAD
 			const otherImportedModule = otherStarExport.module;
-			if(Array.isArray(otherImportedModule.providedExports)) {
-=======
-			const otherImportedModule = otherStarExport.importDependency.module;
 			if(otherImportedModule && Array.isArray(otherImportedModule.providedExports)) {
->>>>>>> ce24e98b
 				for(const exportName of otherImportedModule.providedExports)
 					result.add(exportName);
 			}
@@ -273,10 +268,11 @@
 
 	getHarmonyInitOrder(dep) {
 		const used = dep.originModule.isUsed(dep.name);
-<<<<<<< HEAD
 		if(!used) return NaN;
 		if(!dep.name) {
 			const importedModule = dep.module;
+
+			const activeFromOtherStarExports = dep._discoverActiveExportsFromOtherStartExports();
 
 			if(Array.isArray(dep.originModule.usedExports)) {
 				// we know which exports are used
@@ -285,6 +281,7 @@
 					if(id === "default") return true;
 					if(dep.activeExports.has(id)) return true;
 					if(importedModule.isProvided(id) === false) return true;
+					if(activeFromOtherStarExports.has(id)) return true;
 					return false;
 				});
 				if(unused) return NaN;
@@ -295,56 +292,10 @@
 				const unused = importedModule.providedExports.every(function(id) {
 					if(id === "default") return true;
 					if(dep.activeExports.has(id)) return true;
+					if(activeFromOtherStarExports.has(id)) return true;
 					return false;
 				});
 				if(unused) return NaN;
-=======
-		const importedModule = dep.importDependency.module;
-		const importsExportsUnknown = !importedModule || !Array.isArray(importedModule.providedExports);
-
-		const getReexportStatement = this.reexportStatementCreator(dep.originModule, importsExportsUnknown, name);
-
-		// we want to rexport something, but the export isn't used
-		if(!used) {
-			return "/* unused harmony reexport " + dep.name + " */\n";
-		}
-
-		// we want to reexport the default export from a non-hamory module
-		const isNotAHarmonyModule = !(importedModule && (!importedModule.meta || importedModule.meta.harmonyModule));
-		if(dep.name && dep.id === "default" && isNotAHarmonyModule) {
-			return "/* harmony reexport (default from non-hamory) */ " + getReexportStatement(JSON.stringify(used), null);
-		}
-
-		// we want to reexport a key as new key
-		if(dep.name && dep.id) {
-			var idUsed = importedModule && importedModule.isUsed(dep.id);
-			return "/* harmony reexport (binding) */ " + getReexportStatement(JSON.stringify(used), JSON.stringify(idUsed));
-		}
-
-		// we want to reexport the module object as named export
-		if(dep.name) {
-			return "/* harmony reexport (module object) */ " + getReexportStatement(JSON.stringify(used), "");
-		}
-
-		const hasProvidedExports = importedModule && Array.isArray(importedModule.providedExports);
-
-		const activeFromOtherStarExports = dep._discoverActiveExportsFromOtherStartExports();
-
-		// we know which exports are used
-		if(Array.isArray(dep.originModule.usedExports)) {
-			const items = dep.originModule.usedExports.map(id => {
-				if(id === "default") return;
-				if(dep.activeExports.has(id)) return;
-				if(importedModule.isProvided(id) === false) return;
-				if(activeFromOtherStarExports.has(id)) return;
-				var exportUsed = dep.originModule.isUsed(id);
-				var idUsed = importedModule && importedModule.isUsed(id);
-				return [exportUsed, idUsed];
-			}).filter(Boolean);
-
-			if(items.length === 0) {
-				return "/* unused harmony namespace reexport */\n";
->>>>>>> ce24e98b
 			}
 		}
 		return super.getHarmonyInitOrder(dep);
